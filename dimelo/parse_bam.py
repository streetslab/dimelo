--- conflicted
+++ resolved
@@ -714,7 +714,6 @@
                     else:
                         mod_values_list.append(0)
 
-<<<<<<< HEAD
 
             # Save the last read
             if len(read_name)>0:
@@ -736,9 +735,6 @@
                 h5['val_vector'][read_counter+old_size]=val_vector
                 read_counter+=1
     return
-=======
-#             print(readlen_sum/read_counter)
-    return
 
 def sanitize_path_args(*args) -> tuple:
     """
@@ -781,5 +777,4 @@
     for output_file in output_files:
         output_file.unlink(missing_ok=True)
 
-    return output_path, output_files
->>>>>>> a42c48e5
+    return output_path, output_files