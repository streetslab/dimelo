--- conflicted
+++ resolved
@@ -1,26 +1,18 @@
 "Functions to parse_bam for QC"
 
-<<<<<<< HEAD
 import multiprocessing
+import sqlite3
 import time
 from math import log
 
-import numpy as np
-import pysam
-from joblib import Parallel, delayed
-
-=======
+import matplotlib.pyplot as plt
 import numpy as np
 import pandas as pd
 import pysam
-import multiprocessing
-import time
-import sqlite3
+
+# import seaborn as sns
 from joblib import Parallel, delayed
-from math import log
-import seaborn as sns
-import matplotlib.pyplot as plt
->>>>>>> 036a7935
+
 from dimelo.parse_bam import get_modified_reference_positions, make_db
 from dimelo.utils import execute_sql_command
 
@@ -364,51 +356,79 @@
 
 
 def qc_report(filebamIn):
-<<<<<<< HEAD
     runtime = get_runtime(parse_bam_read, filebamIn, "out")
     print(runtime)
-=======
-    #runtime = get_runtime(parse_bam_read, filebamIn, 'out')
-    #print(runtime)
-
-    DB_NAME, TABLE_NAME = parse_bam_read(filebamIn, 'out')
-
-
-    #DB_NAME = "out/winnowmap_guppy_merge_subset.db"
+    # runtime = get_runtime(parse_bam_read, filebamIn, 'out')
+    # print(runtime)
+
+    DB_NAME, TABLE_NAME = parse_bam_read(filebamIn, "out")
+
+    # DB_NAME = "out/winnowmap_guppy_merge_subset.db"
     TABLE_NAME = "reads"
-    plot_feature_df = pd.read_sql("SELECT * from " + TABLE_NAME, con=sqlite3.connect(DB_NAME))
+    plot_feature_df = pd.read_sql(
+        "SELECT * from " + TABLE_NAME, con=sqlite3.connect(DB_NAME)
+    )
     print(plot_feature_df.columns)
     fig, ax = plt.subplots(figsize=(6, 4))
-    x = plot_feature_df['length']
-    #sns.displot(data=x, color ='#559CAD', kind='hist', bins = 200)
-    #plt.show()
-    #plt.hist(x, bins=200, color = '#559CAD', density=True) #density = True
-    colors = ["#BB4430", "#FFBC0A", "#053C5E", "#A9E5BB", "#610345", "#2D1E2F", "#559CAD", "#5E747F", "#F343F4"]
+    x = plot_feature_df["length"]
+    # sns.displot(data=x, color ='#559CAD', kind='hist', bins = 200)
+    # plt.show()
+    # plt.hist(x, bins=200, color = '#559CAD', density=True) #density = True
+    colors = [
+        "#BB4430",
+        "#FFBC0A",
+        "#053C5E",
+        "#A9E5BB",
+        "#610345",
+        "#2D1E2F",
+        "#559CAD",
+        "#5E747F",
+        "#F343F4",
+    ]
     plt.hist(x, bins=200, color=colors[6])  # density = True
-    plt.axvline(x.median(), color=colors[0], linestyle='dashed', linewidth=1.3,
-                label='median: ' + str(round(x.median())) + ' bp')
-    plt.axvline(x.mean(), color=colors[2], linestyle='dashed', linewidth=1.3,
-                label='mean: ' + str(round(x.mean())) + ' bp')
-    #sns.despine()
-    plt.title(DB_NAME.split('/')[1][:-3] + " read length")
+    plt.axvline(
+        x.median(),
+        color=colors[0],
+        linestyle="dashed",
+        linewidth=1.3,
+        label="median: " + str(round(x.median())) + " bp",
+    )
+    plt.axvline(
+        x.mean(),
+        color=colors[2],
+        linestyle="dashed",
+        linewidth=1.3,
+        label="mean: " + str(round(x.mean())) + " bp",
+    )
+    # sns.despine()
+    plt.title(DB_NAME.split("/")[1][:-3] + " read length")
     plt.xlabel("Read Length (bp)")
     plt.ylabel("Count")
     plt.legend()
     plt.savefig(DB_NAME[:-3] + "_read_length_count.pdf")
     plt.clf()
 
-    plt.hist(x, bins=200, color=colors[6], density = True)  #
-    plt.axvline(x.median(), color=colors[0], linestyle='dashed', linewidth=1.3,
-                label='median: ' + str(round(x.median())) + ' bp')
-    plt.axvline(x.mean(), color=colors[2], linestyle='dashed', linewidth=1.3,
-                label='mean: ' + str(round(x.mean())) + ' bp')
+    plt.hist(x, bins=200, color=colors[6], density=True)  #
+    plt.axvline(
+        x.median(),
+        color=colors[0],
+        linestyle="dashed",
+        linewidth=1.3,
+        label="median: " + str(round(x.median())) + " bp",
+    )
+    plt.axvline(
+        x.mean(),
+        color=colors[2],
+        linestyle="dashed",
+        linewidth=1.3,
+        label="mean: " + str(round(x.mean())) + " bp",
+    )
     # sns.despine()
-    plt.title(DB_NAME.split('/')[1][:-3] + " read length")
+    plt.title(DB_NAME.split("/")[1][:-3] + " read length")
     plt.xlabel("Read Length (bp)")
     plt.ylabel("Frequency")
     plt.legend()
     plt.savefig(DB_NAME[:-3] + "_read_length_freq.pdf")
->>>>>>> 036a7935
 
 
 def main():
