--- conflicted
+++ resolved
@@ -89,8 +89,6 @@
     reads = []
     read_names = []
     mods = []
-<<<<<<< HEAD
-=======
     for mod_name in mod_names:
         match mod_name:
             case 'A':
@@ -102,7 +100,6 @@
         reads += mod_reads
         read_names.append(np.arange(len(mod_reads)))
         mods.append([mod_name] * len(mod_reads))
->>>>>>> 1ce24d17
     
     in_regions = 0
     out_regions = 0
