--- conflicted
+++ resolved
@@ -125,6 +125,7 @@
                     '-p','bed',output_bedgz_sorted])
 
     return output_bedgz_sorted
+
 def parse_bam_modkit_extract(
     input_file: str | Path,
     output_path: str | Path,
@@ -190,7 +191,6 @@
         print(f'Modification threshold of {thresh} will be treated as coming from range 0-1.')
         mod_thresh_list = ['--mod-thresholds', f'm:{thresh}','--mod-thresholds', f'a:{thresh}']
     
-<<<<<<< HEAD
     output_h5 = Path(output_path)/(f'{output_name}.h5')
     with open(output_h5,'w') as f:
         pass
@@ -211,14 +211,17 @@
 
 
         output_txt = Path(output_path)/(f'{output_name}.{basemod}.txt')
-        subprocess.run(['../dependencies/modkit/modkit','extract',
-                                 input_file,
-                                 output_txt]
-                                 +region_specifier
-                                 +motif_command_list
-                                 +log_command
-                                 +['--ref',ref_genome,
-                                 '--filter-threshold','0'])
+        subprocess.run(
+          [EXE_CONFIG.modkit_exe,
+          'extract',
+          input_file,
+          output_txt]
+          +region_specifier
+          +motif_command_list
+          +log_command
+          +['--ref',ref_genome,
+          '--filter-threshold','0',]
+        )
         print(f'Adding {basemod} to {output_h5}')
         utils.read_by_base_txt_to_hdf5(
             output_txt,
@@ -226,18 +229,4 @@
             basemod,
             thresh,
         )
-    return output_h5
-=======
-    output_txt = Path(output_path)/(output_name+'.txt')
-    subprocess.run([EXE_CONFIG.modkit_exe,
-                    'extract',
-                    input_file,
-                    output_txt,
-                    '--region',region_str,
-                    '--motif' ,'CG','0',
-                    '--ref',genome_str,
-                    '--filter-threshold','0',
-                    '--mod-thresholds', f'm:{thresh}',
-                    '--mod-thresholds', f'a:{thresh}'])
-    return 0
->>>>>>> 1f325c25
+    return output_h5